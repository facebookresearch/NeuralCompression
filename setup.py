"""
Copyright (c) Facebook, Inc. and its affiliates.

This source code is licensed under the MIT license found in the
LICENSE file in the root directory of this source tree.
"""
<<<<<<< HEAD
=======
import os
import re
from pathlib import Path
>>>>>>> 3e448fbf

from setuptools import find_packages, setup
from torch.utils.cpp_extension import BuildExtension, CppExtension


with open("README.md", encoding="utf8") as f:
    readme = f.read()

setup(
    name="neuralcompression",
    description="A collection of tools for neural compression enthusiasts.",
    long_description_content_type="text/markdown",
    long_description=readme,
    author="Facebook AI Research",
    license="MIT",
    project_urls={
        "Source": "https://github.com/facebookresearch/NeuralCompression",
    },
    python_requires=">=3.6",
    setup_requires=["wheel"],
    packages=find_packages(
        exclude=[
            "tests",
            "projects",
        ]
    ),
    classifiers=[
        "Programming Language :: Python :: 3",
        "Programming Language :: Python :: 3.6",
        "License :: OSI Approved :: MIT License",
        "Operating System :: OS Independent",
        "Development Status :: 3 - Alpha",
        "Intended Audience :: Developers",
        "Topic :: Scientific/Engineering :: Artificial Intelligence",
        "Topic :: System :: Archiving :: Compression",
    ],
    ext_modules=[
        CppExtension(
            "neuralcompression.ext._pmf_to_quantized_cdf",
            [
                str(
                    Path(__file__).resolve().parent
                    / "neuralcompression"
                    / "ext"
                    / "pmf_to_quantized_cdf_py.cc"
                )
            ],
        ),
    ],
    cmdclass={"build_ext": BuildExtension},
)<|MERGE_RESOLUTION|>--- conflicted
+++ resolved
@@ -4,12 +4,10 @@
 This source code is licensed under the MIT license found in the
 LICENSE file in the root directory of this source tree.
 """
-<<<<<<< HEAD
-=======
+
 import os
 import re
 from pathlib import Path
->>>>>>> 3e448fbf
 
 from setuptools import find_packages, setup
 from torch.utils.cpp_extension import BuildExtension, CppExtension
