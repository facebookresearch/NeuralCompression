--- conflicted
+++ resolved
@@ -14,37 +14,7 @@
 
 
 setup(
-<<<<<<< HEAD
     cmdclass={"build_ext": BuildExtension},
-=======
-    name="neuralcompression",
-    description="A collection of tools for neural compression enthusiasts.",
-    long_description_content_type="text/markdown",
-    long_description=readme,
-    author="Facebook AI Research",
-    license="MIT",
-    project_urls={
-        "Source": "https://github.com/facebookresearch/NeuralCompression",
-    },
-    python_requires=">=3.6",
-    setup_requires=["wheel"],
-    packages=find_packages(
-        exclude=[
-            "tests",
-            "projects",
-        ]
-    ),
-    classifiers=[
-        "Programming Language :: Python :: 3",
-        "Programming Language :: Python :: 3.6",
-        "License :: OSI Approved :: MIT License",
-        "Operating System :: OS Independent",
-        "Development Status :: 3 - Alpha",
-        "Intended Audience :: Developers",
-        "Topic :: Scientific/Engineering :: Artificial Intelligence",
-        "Topic :: System :: Archiving :: Compression",
-    ],
->>>>>>> c9ec2971
     ext_modules=[
         CppExtension(
             "neuralcompression.ext._pmf_to_quantized_cdf",
