# Copyright (c) Meta Platforms, Inc. and affiliates.
#
# This source code is licensed under the MIT license found in the
# LICENSE file in the root directory of this source tree.

from torch import Tensor
from torch.nn import Conv2d, Module, Sequential

from ._generalized_divisive_normalization import GeneralizedDivisiveNormalization


class AnalysisTransformation2D(Module):
<<<<<<< HEAD
=======
    """Applies the 2D analysis transformation over an input signal.

    The analysis transformation is used to generate a reconstructed signal from
    a latent representation.

    The method is described in:

        | End-to-end Optimized Image Compression
        | Johannes Ballé, Valero Laparra, Eero P. Simoncelli
        | https://arxiv.org/abs/1611.01704

    Args:
        network_channels: number of channels in the input signal.
        compression_channels: number of inferred latent features.
        in_channels: number of channels in the input image.
    """

>>>>>>> e577e077
    def __init__(
        self,
        network_channels: int,
        compression_channels: int,
        in_channels: int = 3,
    ):
        super(AnalysisTransformation2D, self).__init__()

        self.encode = Sequential(
            Conv2d(
                in_channels,
                network_channels,
                (5, 5),
                (2, 2),
                2,
            ),
            GeneralizedDivisiveNormalization(network_channels),
            Conv2d(
                network_channels,
                network_channels,
                (5, 5),
                (2, 2),
                2,
            ),
            GeneralizedDivisiveNormalization(network_channels),
            Conv2d(
                network_channels,
                network_channels,
                (5, 5),
                (2, 2),
                2,
            ),
            GeneralizedDivisiveNormalization(network_channels),
            Conv2d(
                network_channels,
                compression_channels,
                (5, 5),
                (2, 2),
                2,
            ),
        )

    def forward(self, x: Tensor) -> Tensor:
<<<<<<< HEAD
        """
        Args:
            x:

        Returns:
        """
=======
>>>>>>> e577e077
        return self.encode(x)<|MERGE_RESOLUTION|>--- conflicted
+++ resolved
@@ -10,8 +10,6 @@
 
 
 class AnalysisTransformation2D(Module):
-<<<<<<< HEAD
-=======
     """Applies the 2D analysis transformation over an input signal.
 
     The analysis transformation is used to generate a reconstructed signal from
@@ -29,7 +27,6 @@
         in_channels: number of channels in the input image.
     """
 
->>>>>>> e577e077
     def __init__(
         self,
         network_channels: int,
@@ -73,13 +70,4 @@
         )
 
     def forward(self, x: Tensor) -> Tensor:
-<<<<<<< HEAD
-        """
-        Args:
-            x:
-
-        Returns:
-        """
-=======
->>>>>>> e577e077
         return self.encode(x)