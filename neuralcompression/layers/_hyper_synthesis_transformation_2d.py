# Copyright (c) Meta Platforms, Inc. and affiliates.
#
# This source code is licensed under the MIT license found in the
# LICENSE file in the root directory of this source tree.

from typing import Optional

from torch import Tensor
from torch.nn import Conv2d, ConvTranspose2d, Module, ReLU, Sequential


class HyperSynthesisTransformation2D(Module):
    """Applies the 2D hyper synthesis transformation over an input signal.

    The hyper synthesis transformation is used to infer the latent
    representation of an input signal.

    The method is described in:

        | “Variational Image Compression with a Scale Hyperprior”
        | Johannes Ballé, David Minnen, Saurabh Singh, Sung Jin Hwang,
            Nick Johnston
        | https://arxiv.org/abs/1802.01436

    Args:
        network_channels: number of channels in the input signal.
        compression_channels: number of inferred latent features.
<<<<<<< HEAD
=======
        in_channels:
        activation:
>>>>>>> e577e077
    """

    def __init__(
        self,
        network_channels: int,
        compression_channels: int,
        in_channels: int = 3,
<<<<<<< HEAD
        activation: Module = ReLU(inplace=True),
    ):
        super(HyperSynthesisTransformation2D, self).__init__()

=======
        activation: Optional[Module] = None,
    ):
        super(HyperSynthesisTransformation2D, self).__init__()

        if activation is None:
            activation = ReLU(inplace=True)

>>>>>>> e577e077
        self.decode = Sequential(
            ConvTranspose2d(
                network_channels,
                network_channels,
                (5, 5),
                (2, 2),
                (5 // 2, 5 // 2),
                (1, 1),
            ),
            activation,
            ConvTranspose2d(
                network_channels,
                network_channels,
                (5, 5),
                (2, 2),
                (5 // 2, 5 // 2),
                (1, 1),
            ),
            activation,
            Conv2d(
                network_channels,
                compression_channels,
                (in_channels, in_channels),
                (1, 1),
                (in_channels // 2, in_channels // 2),
            ),
            activation,
        )

    def forward(self, x: Tensor) -> Tensor:
<<<<<<< HEAD
        """
        Args:
            x:

        Returns:
        """
=======
>>>>>>> e577e077
        return self.decode(x)<|MERGE_RESOLUTION|>--- conflicted
+++ resolved
@@ -25,11 +25,8 @@
     Args:
         network_channels: number of channels in the input signal.
         compression_channels: number of inferred latent features.
-<<<<<<< HEAD
-=======
         in_channels:
         activation:
->>>>>>> e577e077
     """
 
     def __init__(
@@ -37,12 +34,6 @@
         network_channels: int,
         compression_channels: int,
         in_channels: int = 3,
-<<<<<<< HEAD
-        activation: Module = ReLU(inplace=True),
-    ):
-        super(HyperSynthesisTransformation2D, self).__init__()
-
-=======
         activation: Optional[Module] = None,
     ):
         super(HyperSynthesisTransformation2D, self).__init__()
@@ -50,7 +41,6 @@
         if activation is None:
             activation = ReLU(inplace=True)
 
->>>>>>> e577e077
         self.decode = Sequential(
             ConvTranspose2d(
                 network_channels,
@@ -81,13 +71,4 @@
         )
 
     def forward(self, x: Tensor) -> Tensor:
-<<<<<<< HEAD
-        """
-        Args:
-            x:
-
-        Returns:
-        """
-=======
->>>>>>> e577e077
         return self.decode(x)