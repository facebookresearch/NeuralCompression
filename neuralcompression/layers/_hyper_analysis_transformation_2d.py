# Copyright (c) Meta Platforms, Inc. and affiliates.
#
# This source code is licensed under the MIT license found in the
# LICENSE file in the root directory of this source tree.

from typing import Optional

import torch
from torch import Tensor
from torch.nn import Conv2d, Module, ReLU, Sequential

from ._absolute_value import AbsoluteValue


class HyperAnalysisTransformation2D(Module):
    """Applies the 2D hyper analysis transformation over an input signal.

    The hyper analysis transformation is used to generate a reconstructed
    signal from a latent representation.

    The method is described in:

        | “Variational Image Compression with a Scale Hyperprior”
        | Johannes Ballé, David Minnen, Saurabh Singh, Sung Jin Hwang,
            Nick Johnston
        | https://arxiv.org/abs/1802.01436

    Args:
        network_channels: number of channels in the input signal.
        compression_channels: number of channels produced by the transformation.
<<<<<<< HEAD
=======
        in_channels:
        activation:
>>>>>>> e577e077
    """

    def __init__(
        self,
        network_channels: int,
        compression_channels: int,
        in_channels: int = 3,
<<<<<<< HEAD
        activation: Module = ReLU(inplace=True),
    ):
        super(HyperAnalysisTransformation2D, self).__init__()

        self.encode = Sequential(
            AbsoluteValue(),
=======
        activation: Optional[Module] = None,
    ):
        super(HyperAnalysisTransformation2D, self).__init__()

        if activation is None:
            activation = ReLU(inplace=True)

        self.encode = Sequential(
>>>>>>> e577e077
            Conv2d(
                compression_channels,
                network_channels,
                (in_channels, in_channels),
                (1, 1),
                (in_channels // 2, in_channels // 2),
            ),
            activation,
            Conv2d(
                network_channels,
                network_channels,
                (5, 5),
                (2, 2),
                (5 // 2, 5 // 2),
            ),
            activation,
            Conv2d(
                network_channels,
                network_channels,
                (5, 5),
                (2, 2),
                (5 // 2, 5 // 2),
            ),
        )

    def forward(self, x: Tensor) -> Tensor:
<<<<<<< HEAD
        """
        Args:
            x:

        Returns:
        """
=======
        x = torch.abs(x)

>>>>>>> e577e077
        return self.encode(x)<|MERGE_RESOLUTION|>--- conflicted
+++ resolved
@@ -8,8 +8,6 @@
 import torch
 from torch import Tensor
 from torch.nn import Conv2d, Module, ReLU, Sequential
-
-from ._absolute_value import AbsoluteValue
 
 
 class HyperAnalysisTransformation2D(Module):
@@ -28,11 +26,8 @@
     Args:
         network_channels: number of channels in the input signal.
         compression_channels: number of channels produced by the transformation.
-<<<<<<< HEAD
-=======
         in_channels:
         activation:
->>>>>>> e577e077
     """
 
     def __init__(
@@ -40,14 +35,6 @@
         network_channels: int,
         compression_channels: int,
         in_channels: int = 3,
-<<<<<<< HEAD
-        activation: Module = ReLU(inplace=True),
-    ):
-        super(HyperAnalysisTransformation2D, self).__init__()
-
-        self.encode = Sequential(
-            AbsoluteValue(),
-=======
         activation: Optional[Module] = None,
     ):
         super(HyperAnalysisTransformation2D, self).__init__()
@@ -56,7 +43,6 @@
             activation = ReLU(inplace=True)
 
         self.encode = Sequential(
->>>>>>> e577e077
             Conv2d(
                 compression_channels,
                 network_channels,
@@ -83,15 +69,6 @@
         )
 
     def forward(self, x: Tensor) -> Tensor:
-<<<<<<< HEAD
-        """
-        Args:
-            x:
-
-        Returns:
-        """
-=======
         x = torch.abs(x)
 
->>>>>>> e577e077
         return self.encode(x)