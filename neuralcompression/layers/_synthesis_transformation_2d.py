--- conflicted
+++ resolved
@@ -10,8 +10,6 @@
 
 
 class SynthesisTransformation2D(Module):
-<<<<<<< HEAD
-=======
     """Applies the 2D synthesis transformation over an input signal.
 
     The synthesis transformation is used to infer the latent representation of
@@ -29,7 +27,6 @@
         in_channels: number of channels in the input image.
     """
 
->>>>>>> e577e077
     def __init__(
         self,
         network_channels: int,
@@ -77,13 +74,4 @@
         )
 
     def forward(self, x: Tensor) -> Tensor:
-<<<<<<< HEAD
-        """
-        Args:
-            x:
-
-        Returns:
-        """
-=======
->>>>>>> e577e077
         return self.decode(x)