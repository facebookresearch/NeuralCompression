# Copyright (c) Meta Platforms, Inc. and affiliates.
#
# This source code is licensed under the MIT license found in the
# LICENSE file in the root directory of this source tree.

import math
from typing import NamedTuple, Tuple

import torch
from torch import Tensor
from torch.nn import Module, MSELoss


class RateDistortionLoss(NamedTuple):
    distortion: Tensor
    rate: Tensor
    rate_distortion: Tensor


class RateMSEDistortionLoss(Module):
    """Rate-distortion loss.

    The rate-distortion loss is the minimum transmission bit-rate for a
    required quality. It can be obtained without consideration of a specific
    coding method. Rate is expressed in bits per pixel (BPP) of the original,
    :math:`x`, distortion is expressed as the mean squared error (MSE) between
    the original, :math:`x`, and the target, :math:`\\hat{x}`.

    Args:
        trade_off: rate-distortion trade-off. :math:`trade = 1` is the solution
            where :math:`(rate, distortion)` minimizes
            :math:`rate + distortion`. Increasing `trade_off` will penalize the
            distortion term so more bits are spent.
        maximum: dynamic range of the input (i.e. the difference between the
            maximum the and minimum permitted values).
    """

    def __init__(self, trade_off: float = 1e-2, maximum: int = 255):
        super(RateMSEDistortionLoss, self).__init__()

        self.maximum = maximum

        self.trade_off = trade_off

        self.mse = MSELoss()

    def forward(
        self,
        x_hat: Tensor,
        probabilities: Tuple[Tensor, ...],
        x: Tensor,
    ) -> RateDistortionLoss:
        """
        Args:
            x_hat: encoder output.
            probabilities: reconstruction likelihoods.
            x: encoder input.
        """
        n, _, h, w = x.size()

        bpps = []

        for probability in probabilities:
            pixels = -math.log(2) * (n * h * w)

            bpps += [float(torch.log(probability).sum() / pixels)]

<<<<<<< HEAD
        rate = torch.tensor(sum(bpps), device=x.device)
=======
        rate = torch.tensor(torch.sum(torch.tensor(bpps)), device=x.device)
>>>>>>> e577e077

        distortion = self.mse.forward(x_hat, x)

        rate_distortion = rate + distortion

        return RateDistortionLoss(
            rate,
            distortion,
            Tensor([self.trade_off * self.maximum ** 2 * rate_distortion]),
        )<|MERGE_RESOLUTION|>--- conflicted
+++ resolved
@@ -65,11 +65,7 @@
 
             bpps += [float(torch.log(probability).sum() / pixels)]
 
-<<<<<<< HEAD
-        rate = torch.tensor(sum(bpps), device=x.device)
-=======
         rate = torch.tensor(torch.sum(torch.tensor(bpps)), device=x.device)
->>>>>>> e577e077
 
         distortion = self.mse.forward(x_hat, x)
 
