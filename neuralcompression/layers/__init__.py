--- conflicted
+++ resolved
@@ -5,9 +5,6 @@
 LICENSE file in the root directory of this source tree.
 """
 
-<<<<<<< HEAD
 from ._continuous_entropy import ContinuousEntropy
-=======
 from ._hyper_synthesis_transformation_2d import HyperSynthesisTransformation2D
->>>>>>> 2ff8308b
 from .gdn import SimplifiedGDN, SimplifiedInverseGDN