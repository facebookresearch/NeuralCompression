# Copyright (c) Meta Platforms, Inc. and affiliates.
#
# This source code is licensed under the MIT license found in the
# LICENSE file in the root directory of this source tree.

<<<<<<< HEAD
from . import data, entropy_coders, functional, layers, metrics, models
=======
__version__ = "0.1.1a20210720"
__author__ = "Facebook AI Research"
__license__ = "MIT"
__homepage__ = ""
__docs__ = "A collection of tools for neural compression enthusiasts."
>>>>>>> 5d2d53fe
<|MERGE_RESOLUTION|>--- conflicted
+++ resolved
@@ -1,14 +1,4 @@
 # Copyright (c) Meta Platforms, Inc. and affiliates.
 #
 # This source code is licensed under the MIT license found in the
-# LICENSE file in the root directory of this source tree.
-
-<<<<<<< HEAD
-from . import data, entropy_coders, functional, layers, metrics, models
-=======
-__version__ = "0.1.1a20210720"
-__author__ = "Facebook AI Research"
-__license__ = "MIT"
-__homepage__ = ""
-__docs__ = "A collection of tools for neural compression enthusiasts."
->>>>>>> 5d2d53fe
+# LICENSE file in the root directory of this source tree.