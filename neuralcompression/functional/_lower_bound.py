--- conflicted
+++ resolved
@@ -11,36 +11,8 @@
 import torch.nn
 from torch import Tensor
 from torch.autograd import Function
-<<<<<<< HEAD
 
-=======
->>>>>>> 798687a5
 
-@enum.unique
-class _LowerBoundGradient(IntEnum):
-    disconnected = 0
-    identity = 1
-    identity_if_towards = 2
-
-<<<<<<< HEAD
-
-class _LowerBound(Function):
-    @staticmethod
-    def backward(ctx, *grad_outputs):
-        (grad_output,) = grad_outputs
-
-        (x,) = ctx.saved_tensors
-
-        gradient = int(ctx.gradient)
-
-        if gradient == _LowerBoundGradient.disconnected:
-            return x
-
-        if gradient == _LowerBoundGradient.identity:
-            return grad_output
-
-        return ((x >= ctx.bound) | (grad_output < 0)) * grad_output, None, None
-=======
 @enum.unique
 class _LowerBoundGradient(IntEnum):
     disconnected = 0
@@ -62,28 +34,10 @@
             return y, None, None
 
         return (((x >= bound) | (y < 0)) * y), None, None
->>>>>>> 798687a5
 
     @staticmethod
     def forward(ctx, *args):
         x, bound, gradient = args
-<<<<<<< HEAD
-
-        if gradient not in ("disconnected", "identity", "identity_if_towards"):
-            raise ValueError
-
-        bound = torch.tensor([bound], dtype=x.dtype)
-
-        ctx.bound = bound
-
-        ctx.gradient = torch.tensor(
-            _LowerBoundGradient[gradient].value,
-            dtype=torch.uint8,
-        )
-
-        ctx.save_for_backward(x)
-
-=======
 
         bound = torch.tensor(bound, dtype=x.dtype)
 
@@ -93,7 +47,6 @@
             torch.tensor(gradient, dtype=torch.uint8),
         )
 
->>>>>>> 798687a5
         return torch.max(x, bound)
 
 
