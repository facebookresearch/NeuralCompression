--- conflicted
+++ resolved
@@ -6,12 +6,9 @@
 """
 
 from ._estimate_tails import estimate_tails
-<<<<<<< HEAD
+from ._ndtr import ndtr
 from ._pmf_to_quantized_cdf import pmf_to_quantized_cdf
-=======
-from ._ndtr import ndtr
 from ._quantization_offset import quantization_offset
->>>>>>> b7ff5ae2
 from ._soft_round import (
     soft_round,
     soft_round_conditional_mean,
