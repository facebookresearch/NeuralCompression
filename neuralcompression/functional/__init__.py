--- conflicted
+++ resolved
@@ -6,12 +6,9 @@
 """
 
 from ._estimate_tails import estimate_tails
-<<<<<<< HEAD
 from ._log_sf import logsf
-=======
 from ._log_cdf import log_cdf
 from ._log_ndtr import log_ndtr
->>>>>>> c4909df1
 from ._ndtr import ndtr
 from ._soft_round import (
     soft_round,
