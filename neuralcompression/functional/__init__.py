"""
Copyright (c) Facebook, Inc. and its affiliates.

This source code is licensed under the MIT license found in the
LICENSE file in the root directory of this source tree.
"""

from ._estimate_tails import estimate_tails
<<<<<<< HEAD
from ._quantization_offset import quantization_offset
=======
from ._ndtr import ndtr
>>>>>>> a773b22e
from ._soft_round import (
    soft_round,
    soft_round_conditional_mean,
    soft_round_inverse,
)
from .complexity import count_flops
from .distortion import (
    learned_perceptual_image_patch_similarity,
    multiscale_structural_similarity,
)
from .information import information_content
from .visualize import hsv2rgb, optical_flow_to_color
from .warp import dense_image_warp<|MERGE_RESOLUTION|>--- conflicted
+++ resolved
@@ -6,11 +6,8 @@
 """
 
 from ._estimate_tails import estimate_tails
-<<<<<<< HEAD
+from ._ndtr import ndtr
 from ._quantization_offset import quantization_offset
-=======
-from ._ndtr import ndtr
->>>>>>> a773b22e
 from ._soft_round import (
     soft_round,
     soft_round_conditional_mean,
