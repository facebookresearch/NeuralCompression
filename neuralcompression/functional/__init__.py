"""
Copyright (c) Facebook, Inc. and its affiliates.

This source code is licensed under the MIT license found in the
LICENSE file in the root directory of this source tree.
"""

from ._estimate_tails import estimate_tails
from ._log_cdf import log_cdf
from ._log_ndtr import log_ndtr
<<<<<<< HEAD
from ._lower_tail import lower_tail
=======
from ._log_survival_function import log_survival_function
from ._lower_bound import lower_bound
>>>>>>> 49aba88d
from ._ndtr import ndtr
from ._quantization_offset import quantization_offset
from ._soft_round import (
    soft_round,
    soft_round_conditional_mean,
    soft_round_inverse,
)
from ._survival_function import survival_function
from .complexity import count_flops
from .distortion import (
    learned_perceptual_image_patch_similarity,
    multiscale_structural_similarity,
)
from .information import information_content
from .visualize import hsv2rgb, optical_flow_to_color
from .warp import dense_image_warp<|MERGE_RESOLUTION|>--- conflicted
+++ resolved
@@ -8,12 +8,9 @@
 from ._estimate_tails import estimate_tails
 from ._log_cdf import log_cdf
 from ._log_ndtr import log_ndtr
-<<<<<<< HEAD
-from ._lower_tail import lower_tail
-=======
 from ._log_survival_function import log_survival_function
 from ._lower_bound import lower_bound
->>>>>>> 49aba88d
+from ._lower_tail import lower_tail
 from ._ndtr import ndtr
 from ._quantization_offset import quantization_offset
 from ._soft_round import (
