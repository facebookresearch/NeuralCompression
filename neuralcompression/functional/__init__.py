--- conflicted
+++ resolved
@@ -6,24 +6,16 @@
 """
 
 from ._estimate_tails import estimate_tails
-<<<<<<< HEAD
-from ._logsf import logsf
-=======
 from ._log_sf import log_sf
 from ._log_cdf import log_cdf
 from ._log_ndtr import log_ndtr
 from ._ndtr import ndtr
->>>>>>> 1d6e3ba3
 from ._soft_round import (
     soft_round,
     soft_round_conditional_mean,
     soft_round_inverse,
 )
-<<<<<<< HEAD
-from ._upper_tail import upper_tail
-=======
 from ._sf import sf
->>>>>>> 1d6e3ba3
 from .complexity import count_flops
 from .distortion import (
     learned_perceptual_image_patch_similarity,
